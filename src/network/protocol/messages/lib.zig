--- conflicted
+++ resolved
@@ -19,11 +19,8 @@
     getblocks,
     ping,
     pong,
-<<<<<<< HEAD
     merkleblock,
-=======
     sendcmpct,
->>>>>>> e169cc93
     feefilter,
     filterclear,
 };
@@ -36,11 +33,8 @@
     getblocks: GetblocksMessage,
     ping: PingMessage,
     pong: PongMessage,
-<<<<<<< HEAD
     merkleblock: MerkleBlockMessage,
-=======
     sendcmpct: SendCmpctMessage,
->>>>>>> e169cc93
     feefilter: FeeFilterMessage,
     filterclear: FilterClearMessage,
 
@@ -53,11 +47,8 @@
             .getblocks => |m| @TypeOf(m).name(),
             .ping => |m| @TypeOf(m).name(),
             .pong => |m| @TypeOf(m).name(),
-<<<<<<< HEAD
             .merkleblock => |m| @TypeOf(m).name(),
-=======
             .sendcmpct => |m| @TypeOf(m).name(),
->>>>>>> e169cc93
             .feefilter => |m| @TypeOf(m).name(),
             .filterclear => |m| @TypeOf(m).name(),
         };
@@ -72,11 +63,8 @@
             .getblocks => |m| m.deinit(allocator),
             .ping => {},
             .pong => {},
-<<<<<<< HEAD
             .merkleblock => |m| m.deinit(allocator),
-=======
             .sendcmpct => {},
->>>>>>> e169cc93
             .feefilter => {},
             .filterclear => {},
         }
@@ -91,11 +79,8 @@
             .getblocks => |m| m.checksum(),
             .ping => |m| m.checksum(),
             .pong => |m| m.checksum(),
-<<<<<<< HEAD
             .merkleblock => |m| m.checksum(),
-=======
             .sendcmpct => |m| m.checksum(),
->>>>>>> e169cc93
             .feefilter => |m| m.checksum(),
             .filterclear => |m| m.checksum(),
         };
@@ -110,11 +95,8 @@
             .getblocks => |m| m.hintSerializedLen(),
             .ping => |m| m.hintSerializedLen(),
             .pong => |m| m.hintSerializedLen(),
-<<<<<<< HEAD
             .merkleblock => |m| m.hintSerializedLen(),
-=======
             .sendcmpct => |m| m.hintSerializedLen(),
->>>>>>> e169cc93
             .feefilter => |m| m.hintSerializedLen(),
             .filterclear => |m| m.hintSerializedLen(),
         };
